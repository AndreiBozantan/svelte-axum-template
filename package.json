{
  "name": "svelte-axum-project",
  "description": "svelte front end with axum backend template",
  "author": "Andrei Bozantan",
  "version": "0.7.2",
  "type": "module",
  "scripts": {
<<<<<<< HEAD
=======
    "clean": "node clean.js",
    "reset": "npm run clean && npm run db:drop",

    "cargo:install": "cargo install sqlx-cli && cargo install cargo-watch",
>>>>>>> a63eabc7
    "db:drop": "cargo sqlx database drop -y --database-url sqlite:back_end/db.sqlite",
    "db:create": "cargo sqlx database create --database-url sqlite:back_end/db.sqlite",
    "db:migrate": "cargo sqlx migrate run --database-url sqlite:back_end/db.sqlite --source back_end/migrations",
    "db:sqlx": "cargo sqlx prepare --workspace --database-url sqlite:back_end/db.sqlite",
<<<<<<< HEAD
    "db:init": "npm run db:create && npm run db:migrate && npm run db:sqlx",
    "db:reset": "npm run db:drop && npm run db:init",
=======
    "db:init": "npm run cargo:install && npm run db:create && npm run db:migrate && npm run db:sqlx",

    "build:backend": "npm run db:init && cd back_end && cargo build --release",
    "build:frontend": "cd front_end && npm install && npm run build",
    "build": "npm run build:frontend && npm run build:backend",
>>>>>>> a63eabc7

    "dev:init": "npm install && npm run build:frontend && npm run db:init",
    "dev:backend": "cd back_end && cargo watch --ignore db.sqlite --watch src --exec run",
    "dev:frontend": "wait-on http://localhost:3000 && cd front_end && npm run dev",
    "dev:open": "wait-on http://localhost:5173 http://localhost:3000 && open http://localhost:5173",
    "dev": "concurrently --kill-others-on-fail --names fr,bk,op --prefix-colors magenta,blue,green npm:dev:frontend npm:dev:backend npm:dev:open",

    "start": "npm run dev"
  },
  "devDependencies": {
    "concurrently": "^9.1",
    "open": "^10.1",
    "wait-on": "^8.0"
  }
}<|MERGE_RESOLUTION|>--- conflicted
+++ resolved
@@ -5,27 +5,19 @@
   "version": "0.7.2",
   "type": "module",
   "scripts": {
-<<<<<<< HEAD
-=======
     "clean": "node clean.js",
     "reset": "npm run clean && npm run db:drop",
 
     "cargo:install": "cargo install sqlx-cli && cargo install cargo-watch",
->>>>>>> a63eabc7
     "db:drop": "cargo sqlx database drop -y --database-url sqlite:back_end/db.sqlite",
     "db:create": "cargo sqlx database create --database-url sqlite:back_end/db.sqlite",
     "db:migrate": "cargo sqlx migrate run --database-url sqlite:back_end/db.sqlite --source back_end/migrations",
     "db:sqlx": "cargo sqlx prepare --workspace --database-url sqlite:back_end/db.sqlite",
-<<<<<<< HEAD
-    "db:init": "npm run db:create && npm run db:migrate && npm run db:sqlx",
-    "db:reset": "npm run db:drop && npm run db:init",
-=======
     "db:init": "npm run cargo:install && npm run db:create && npm run db:migrate && npm run db:sqlx",
 
     "build:backend": "npm run db:init && cd back_end && cargo build --release",
     "build:frontend": "cd front_end && npm install && npm run build",
     "build": "npm run build:frontend && npm run build:backend",
->>>>>>> a63eabc7
 
     "dev:init": "npm install && npm run build:frontend && npm run db:init",
     "dev:backend": "cd back_end && cargo watch --ignore db.sqlite --watch src --exec run",
